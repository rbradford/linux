/* orinoco_tmd.c
 *
 * Driver for Prism II devices which would usually be driven by orinoco_cs,
 * but are connected to the PCI bus by a TMD7160. 
 *
 * Copyright (C) 2003 Joerg Dorchain <joerg AT dorchain.net>
 * based heavily upon orinoco_plx.c Copyright (C) 2001 Daniel Barlow
 *
 * The contents of this file are subject to the Mozilla Public License
 * Version 1.1 (the "License"); you may not use this file except in
 * compliance with the License. You may obtain a copy of the License
 * at http://www.mozilla.org/MPL/
 *
 * Software distributed under the License is distributed on an "AS IS"
 * basis, WITHOUT WARRANTY OF ANY KIND, either express or implied. See
 * the License for the specific language governing rights and
 * limitations under the License.
 *
 * Alternatively, the contents of this file may be used under the
 * terms of the GNU General Public License version 2 (the "GPL"), in
 * which case the provisions of the GPL are applicable instead of the
 * above.  If you wish to allow the use of your version of this file
 * only under the terms of the GPL and not to allow others to use your
 * version of this file under the MPL, indicate your decision by
 * deleting the provisions above and replace them with the notice and
 * other provisions required by the GPL.  If you do not delete the
 * provisions above, a recipient may use your version of this file
 * under either the MPL or the GPL.
 *
 * The actual driving is done by orinoco.c, this is just resource
 * allocation stuff.
 *
 * This driver is modeled after the orinoco_plx driver. The main
 * difference is that the TMD chip has only IO port ranges and doesn't
 * provide access to the PCMCIA attribute space.
 *
 * Pheecom sells cards with the TMD chip as "ASIC version"
 */

#define DRIVER_NAME "orinoco_tmd"
#define PFX DRIVER_NAME ": "

#include <linux/config.h>
#include <linux/module.h>
#include <linux/kernel.h>
#include <linux/init.h>
#include <linux/delay.h>
#include <linux/pci.h>
#include <pcmcia/cisreg.h>

#include "orinoco.h"
#include "orinoco_pci.h"

#define COR_VALUE	(COR_LEVEL_REQ | COR_FUNC_ENA) /* Enable PC card with interrupt in level trigger */
#define COR_RESET     (0x80)	/* reset bit in the COR register */
#define TMD_RESET_TIME	(500)	/* milliseconds */

/*
 * Do a soft reset of the card using the Configuration Option Register
 */
static int orinoco_tmd_cor_reset(struct orinoco_private *priv)
{
	hermes_t *hw = &priv->hw;
	struct orinoco_pci_card *card = priv->card;
	unsigned long timeout;
	u16 reg;

	iowrite8(COR_VALUE | COR_RESET, card->bridge_io);
	mdelay(1);

	iowrite8(COR_VALUE, card->bridge_io);
	mdelay(1);

	/* Just in case, wait more until the card is no longer busy */
	timeout = jiffies + (TMD_RESET_TIME * HZ / 1000);
	reg = hermes_read_regn(hw, CMD);
	while (time_before(jiffies, timeout) && (reg & HERMES_CMD_BUSY)) {
		mdelay(1);
		reg = hermes_read_regn(hw, CMD);
	}

	/* Still busy? */
	if (reg & HERMES_CMD_BUSY) {
		printk(KERN_ERR PFX "Busy timeout\n");
		return -ETIMEDOUT;
	}

	return 0;
}


static int orinoco_tmd_init_one(struct pci_dev *pdev,
				const struct pci_device_id *ent)
{
	int err;
	struct orinoco_private *priv;
	struct orinoco_pci_card *card;
	struct net_device *dev;
	void __iomem *hermes_io, *bridge_io;

	err = pci_enable_device(pdev);
	if (err) {
		printk(KERN_ERR PFX "Cannot enable PCI device\n");
		return err;
	}

	err = pci_request_regions(pdev, DRIVER_NAME);
	if (err) {
		printk(KERN_ERR PFX "Cannot obtain PCI resources\n");
		goto fail_resources;
	}

	bridge_io = pci_iomap(pdev, 1, 0);
	if (!bridge_io) {
		printk(KERN_ERR PFX "Cannot map bridge registers\n");
		err = -EIO;
		goto fail_map_bridge;
	}

	hermes_io = pci_iomap(pdev, 2, 0);
	if (!hermes_io) {
		printk(KERN_ERR PFX "Cannot map chipset registers\n");
		err = -EIO;
		goto fail_map_hermes;
	}

	/* Allocate network device */
	dev = alloc_orinocodev(sizeof(*card), orinoco_tmd_cor_reset);
	if (!dev) {
		printk(KERN_ERR PFX "Cannot allocate network device\n");
		err = -ENOMEM;
		goto fail_alloc;
	}

	priv = netdev_priv(dev);
	card = priv->card;
	card->bridge_io = bridge_io;
	SET_MODULE_OWNER(dev);
	SET_NETDEV_DEV(dev, &pdev->dev);

	hermes_struct_init(&priv->hw, hermes_io, HERMES_16BIT_REGSPACING);

	err = request_irq(pdev->irq, orinoco_interrupt, SA_SHIRQ,
			  dev->name, dev);
	if (err) {
		printk(KERN_ERR PFX "Cannot allocate IRQ %d\n", pdev->irq);
		err = -EBUSY;
		goto fail_irq;
	}
<<<<<<< HEAD
	orinoco_pci_setup_netdev(dev, pdev, 2);
=======
>>>>>>> df8ccb9b

	err = orinoco_tmd_cor_reset(priv);
	if (err) {
		printk(KERN_ERR PFX "Initial reset failed\n");
		goto fail;
	}

	err = register_netdev(dev);
	if (err) {
		printk(KERN_ERR PFX "Cannot register network device\n");
		goto fail;
	}

	pci_set_drvdata(pdev, dev);
	printk(KERN_DEBUG "%s: " DRIVER_NAME " at %s\n", dev->name,
	       pci_name(pdev));

	return 0;

 fail:
	free_irq(pdev->irq, dev);

 fail_irq:
	pci_set_drvdata(pdev, NULL);
	free_orinocodev(dev);

 fail_alloc:
	pci_iounmap(pdev, hermes_io);
<<<<<<< HEAD

 fail_map_hermes:
	pci_iounmap(pdev, bridge_io);

=======

 fail_map_hermes:
	pci_iounmap(pdev, bridge_io);

>>>>>>> df8ccb9b
 fail_map_bridge:
	pci_release_regions(pdev);

 fail_resources:
	pci_disable_device(pdev);

	return err;
}

static void __devexit orinoco_tmd_remove_one(struct pci_dev *pdev)
{
	struct net_device *dev = pci_get_drvdata(pdev);
	struct orinoco_private *priv = dev->priv;
	struct orinoco_pci_card *card = priv->card;

	unregister_netdev(dev);
	free_irq(pdev->irq, dev);
	pci_set_drvdata(pdev, NULL);
	free_orinocodev(dev);
	pci_iounmap(pdev, priv->hw.iobase);
	pci_iounmap(pdev, card->bridge_io);
	pci_release_regions(pdev);
	pci_disable_device(pdev);
}

static struct pci_device_id orinoco_tmd_id_table[] = {
	{0x15e8, 0x0131, PCI_ANY_ID, PCI_ANY_ID,},      /* NDC and OEMs, e.g. pheecom */
	{0,},
};

MODULE_DEVICE_TABLE(pci, orinoco_tmd_id_table);

static struct pci_driver orinoco_tmd_driver = {
	.name		= DRIVER_NAME,
	.id_table	= orinoco_tmd_id_table,
	.probe		= orinoco_tmd_init_one,
	.remove		= __devexit_p(orinoco_tmd_remove_one),
	.suspend	= orinoco_pci_suspend,
	.resume		= orinoco_pci_resume,
};

static char version[] __initdata = DRIVER_NAME " " DRIVER_VERSION
	" (Joerg Dorchain <joerg@dorchain.net>)";
MODULE_AUTHOR("Joerg Dorchain <joerg@dorchain.net>");
MODULE_DESCRIPTION("Driver for wireless LAN cards using the TMD7160 PCI bridge");
MODULE_LICENSE("Dual MPL/GPL");

static int __init orinoco_tmd_init(void)
{
	printk(KERN_DEBUG "%s\n", version);
	return pci_module_init(&orinoco_tmd_driver);
}

static void __exit orinoco_tmd_exit(void)
{
	pci_unregister_driver(&orinoco_tmd_driver);
}

module_init(orinoco_tmd_init);
module_exit(orinoco_tmd_exit);

/*
 * Local variables:
 *  c-indent-level: 8
 *  c-basic-offset: 8
 *  tab-width: 8
 * End:
 */<|MERGE_RESOLUTION|>--- conflicted
+++ resolved
@@ -147,10 +147,6 @@
 		err = -EBUSY;
 		goto fail_irq;
 	}
-<<<<<<< HEAD
-	orinoco_pci_setup_netdev(dev, pdev, 2);
-=======
->>>>>>> df8ccb9b
 
 	err = orinoco_tmd_cor_reset(priv);
 	if (err) {
@@ -179,17 +175,10 @@
 
  fail_alloc:
 	pci_iounmap(pdev, hermes_io);
-<<<<<<< HEAD
 
  fail_map_hermes:
 	pci_iounmap(pdev, bridge_io);
 
-=======
-
- fail_map_hermes:
-	pci_iounmap(pdev, bridge_io);
-
->>>>>>> df8ccb9b
  fail_map_bridge:
 	pci_release_regions(pdev);
 
