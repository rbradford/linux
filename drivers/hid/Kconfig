#
# HID driver configuration
#
menu "HID support"
     depends on INPUT

config HID
	tristate "HID bus support"
	depends on INPUT
	default y
	---help---
	  A human interface device (HID) is a type of computer device that
	  interacts directly with and takes input from humans. The term "HID"
	  most commonly used to refer to the USB-HID specification, but other
	  devices (such as, but not strictly limited to, Bluetooth) are
	  designed using HID specification (this involves certain keyboards,
	  mice, tablets, etc). This option adds the HID bus to the kernel,
	  together with generic HID layer code. The HID devices are added and
	  removed from the HID bus by the transport-layer drivers, such as
	  usbhid (USB_HID) and hidp (BT_HIDP).

	  For docs and specs, see http://www.usb.org/developers/hidpage/

	  If unsure, say Y.

if HID

config HID_BATTERY_STRENGTH
	bool "Battery level reporting for HID devices"
	depends on HID && POWER_SUPPLY && HID = POWER_SUPPLY
	default n
	---help---
	This option adds support of reporting battery strength (for HID devices
	that support this feature) through power_supply class so that userspace
	tools, such as upower, can display it.

config HIDRAW
	bool "/dev/hidraw raw HID device support"
	depends on HID
	---help---
	Say Y here if you want to support HID devices (from the USB
	specification standpoint) that aren't strictly user interface
	devices, like monitor controls and Uninterruptable Power Supplies.

	This module supports these devices separately using a separate
	event interface on /dev/hidraw.

	There is also a /dev/hiddev configuration option in the USB HID
	configuration menu. In comparison to hiddev, this device does not process
	the hid events at all (no parsing, no lookups). This lets applications
	to work on raw hid events when they want to, and avoid using transport-specific
	userspace libhid/libusb libraries.

	If unsure, say Y.

<<<<<<< HEAD
=======
config UHID
	tristate "User-space I/O driver support for HID subsystem"
	depends on HID
	default n
	---help---
	Say Y here if you want to provide HID I/O Drivers from user-space.
	This allows to write I/O drivers in user-space and feed the data from
	the device into the kernel. The kernel parses the HID reports, loads the
	corresponding HID Device Driver or provides input devices on top of your
	user-space device.

	This driver cannot be used to parse HID-reports in user-space and write
	special HID-drivers. You should use hidraw for that.
	Instead, this driver allows to write the transport-layer driver in
	user-space like USB-HID and Bluetooth-HID do in kernel-space.

	If unsure, say N.

	To compile this driver as a module, choose M here: the
	module will be called uhid.

>>>>>>> 28c42c28
config HID_GENERIC
	tristate "Generic HID driver"
	depends on HID
	default HID
	---help---
	Support for generic devices on the HID bus. This includes most
	keyboards and mice, joysticks, tablets and digitizers.

	To compile this driver as a module, choose M here: the module
	will be called hid-generic.

	If unsure, say Y.

menu "Special HID drivers"
	depends on HID

config HID_A4TECH
	tristate "A4 tech mice" if EXPERT
	depends on USB_HID
	default !EXPERT
	---help---
	Support for A4 tech X5 and WOP-35 / Trust 450L mice.

config HID_ACRUX
	tristate "ACRUX game controller support"
	depends on USB_HID
	---help---
	Say Y here if you want to enable support for ACRUX game controllers.

config HID_ACRUX_FF
	bool "ACRUX force feedback support"
	depends on HID_ACRUX
	select INPUT_FF_MEMLESS
	---help---
	Say Y here if you want to enable force feedback support for ACRUX
	game controllers.

config HID_APPLE
	tristate "Apple {i,Power,Mac}Books" if EXPERT
	depends on (USB_HID || BT_HIDP)
	default !EXPERT
	---help---
	Support for some Apple devices which less or more break
	HID specification.

	Say Y here if you want support for keyboards of	Apple iBooks, PowerBooks,
	MacBooks, MacBook Pros and Apple Aluminum.

config HID_AUREAL
	tristate "Aureal"
	depends on USB_HID
	---help---
	Support for Aureal Cy se W-01RN Remote Controller and other Aureal derived remotes.

config HID_BELKIN
	tristate "Belkin Flip KVM and Wireless keyboard" if EXPERT
	depends on USB_HID
	default !EXPERT
	---help---
	Support for Belkin Flip KVM and Wireless keyboard.

config HID_CHERRY
	tristate "Cherry Cymotion keyboard" if EXPERT
	depends on USB_HID
	default !EXPERT
	---help---
	Support for Cherry Cymotion keyboard.

config HID_CHICONY
	tristate "Chicony Tactical pad" if EXPERT
	depends on USB_HID
	default !EXPERT
	---help---
	Support for Chicony Tactical pad.

config HID_PRODIKEYS
	tristate "Prodikeys PC-MIDI Keyboard support"
	depends on USB_HID && SND
	select SND_RAWMIDI
	---help---
	Support for Prodikeys PC-MIDI Keyboard device support.
	Say Y here to enable support for this device.
	- Prodikeys PC-MIDI keyboard.
	  The Prodikeys PC-MIDI acts as a USB Audio device, with one MIDI
	  input and one MIDI output. These MIDI jacks appear as
	  a sound "card" in the ALSA sound system.
	  Note: if you say N here, this device will still function as a basic
	  multimedia keyboard, but will lack support for the musical keyboard
	  and some additional multimedia keys.

config HID_CYPRESS
	tristate "Cypress mouse and barcode readers" if EXPERT
	depends on USB_HID
	default !EXPERT
	---help---
	Support for cypress mouse and barcode readers.

config HID_DRAGONRISE
	tristate "DragonRise Inc. game controller"
	depends on USB_HID
	---help---
	Say Y here if you have DragonRise Inc. game controllers.
	These might be branded as:
	- Tesun USB-703
	- Media-tech MT1504 "Rogue"
	- DVTech JS19 "Gear"
	- Defender Game Master

config DRAGONRISE_FF
	bool "DragonRise Inc. force feedback"
	depends on HID_DRAGONRISE
	select INPUT_FF_MEMLESS
	---help---
	Say Y here if you want to enable force feedback support for DragonRise Inc.
	game controllers.

config HID_EMS_FF
	tristate "EMS Production Inc. force feedback support"
	depends on USB_HID
	select INPUT_FF_MEMLESS
	---help---
	Say Y here if you want to enable force feedback support for devices by
	EMS Production Ltd.
	Currently the following devices are known to be supported:
	 - Trio Linker Plus II

config HID_ELECOM
	tristate "ELECOM BM084 bluetooth mouse"
	depends on BT_HIDP
	---help---
	Support for the ELECOM BM084 (bluetooth mouse).

config HID_EZKEY
	tristate "Ezkey BTC 8193 keyboard" if EXPERT
	depends on USB_HID
	default !EXPERT
	---help---
	Support for Ezkey BTC 8193 keyboard.

config HID_HOLTEK
	tristate "Holtek HID devices"
	depends on USB_HID
	---help---
	Support for Holtek based devices:
	  - Holtek On Line Grip based game controller
	  - Trust GXT 18 Gaming Keyboard

config HOLTEK_FF
	bool "Holtek On Line Grip force feedback support"
	depends on HID_HOLTEK
	select INPUT_FF_MEMLESS
	---help---
	  Say Y here if you have a Holtek On Line Grip based game controller
	  and want to have force feedback support for it.

config HID_KEYTOUCH
	tristate "Keytouch HID devices"
	depends on USB_HID
	---help---
	Support for Keytouch HID devices not fully compliant with
	the specification. Currently supported:
		- Keytouch IEC 60945

config HID_KYE
	tristate "KYE/Genius devices"
	depends on USB_HID
	---help---
	Support for KYE/Genius devices not fully compliant with HID standard:
	- Ergo Mouse
	- EasyPen i405X tablet
	- MousePen i608X tablet
	- EasyPen M610X tablet

config HID_UCLOGIC
	tristate "UC-Logic"
	depends on USB_HID
	---help---
	Support for UC-Logic tablets.

config HID_WALTOP
	tristate "Waltop"
	depends on USB_HID
	---help---
	Support for Waltop tablets.

config HID_GYRATION
	tristate "Gyration remote control"
	depends on USB_HID
	---help---
	Support for Gyration remote control.

config HID_TWINHAN
	tristate "Twinhan IR remote control"
	depends on USB_HID
	---help---
	Support for Twinhan IR remote control.

config HID_KENSINGTON
	tristate "Kensington Slimblade Trackball" if EXPERT
	depends on USB_HID
	default !EXPERT
	---help---
	Support for Kensington Slimblade Trackball.

config HID_LCPOWER
	tristate "LC-Power"
	depends on USB_HID
	---help---
	Support for LC-Power RC1000MCE RF remote control.

config HID_LENOVO_TPKBD
	tristate "Lenovo ThinkPad USB Keyboard with TrackPoint"
	depends on USB_HID
	select NEW_LEDS
	select LEDS_CLASS
	---help---
	Support for the Lenovo ThinkPad USB Keyboard with TrackPoint.

	Say Y here if you have a Lenovo ThinkPad USB Keyboard with TrackPoint
	and would like to use device-specific features like changing the
	sensitivity of the trackpoint, using the microphone mute button or
	controlling the mute and microphone mute LEDs.

config HID_LOGITECH
	tristate "Logitech devices" if EXPERT
	depends on USB_HID
	default !EXPERT
	---help---
	Support for Logitech devices that are not fully compliant with HID standard.

config HID_LOGITECH_DJ
	tristate "Logitech Unifying receivers full support"
	depends on HID_LOGITECH
	default m
	---help---
	Say Y if you want support for Logitech Unifying receivers and devices.
	Unifying receivers are capable of pairing up to 6 Logitech compliant
	devices to the same receiver. Without this driver it will be handled by
	generic USB_HID driver and all incomming events will be multiplexed
	into a single mouse and a single keyboard device.

config LOGITECH_FF
	bool "Logitech force feedback support"
	depends on HID_LOGITECH
	select INPUT_FF_MEMLESS
	help
	  Say Y here if you have one of these devices:
	  - Logitech WingMan Cordless RumblePad
	  - Logitech WingMan Cordless RumblePad 2
	  - Logitech WingMan Force 3D
	  - Logitech Formula Force EX
	  - Logitech WingMan Formula Force GP
	  - Logitech MOMO Force wheel

	  and if you want to enable force feedback for them.
	  Note: if you say N here, this device will still be supported, but without
	  force feedback.

config LOGIRUMBLEPAD2_FF
	bool "Logitech RumblePad/Rumblepad 2 force feedback support"
	depends on HID_LOGITECH
	select INPUT_FF_MEMLESS
	help
	  Say Y here if you want to enable force feedback support for Logitech
	  RumblePad and Rumblepad 2 devices.

config LOGIG940_FF
	bool "Logitech Flight System G940 force feedback support"
	depends on HID_LOGITECH
	select INPUT_FF_MEMLESS
	help
	  Say Y here if you want to enable force feedback support for Logitech
	  Flight System G940 devices.

config LOGIWHEELS_FF
	bool "Logitech wheels configuration and force feedback support"
	depends on HID_LOGITECH
	select INPUT_FF_MEMLESS
	default LOGITECH_FF
	help
	  Say Y here if you want to enable force feedback and range setting
	  support for following Logitech wheels:
	  - Logitech Driving Force
	  - Logitech Driving Force Pro
	  - Logitech Driving Force GT
	  - Logitech G25
	  - Logitech G27
	  - Logitech MOMO/MOMO 2
	  - Logitech Formula Force EX

config HID_MAGICMOUSE
	tristate "Apple MagicMouse multi-touch support"
	depends on BT_HIDP
	---help---
	Support for the Apple Magic Mouse multi-touch.

	Say Y here if you want support for the multi-touch features of the
	Apple Wireless "Magic" Mouse.

config HID_MICROSOFT
	tristate "Microsoft non-fully HID-compliant devices" if EXPERT
	depends on USB_HID
	default !EXPERT
	---help---
	Support for Microsoft devices that are not fully compliant with HID standard.

config HID_MONTEREY
	tristate "Monterey Genius KB29E keyboard" if EXPERT
	depends on USB_HID
	default !EXPERT
	---help---
	Support for Monterey Genius KB29E.

config HID_MULTITOUCH
	tristate "HID Multitouch panels"
	depends on USB_HID
	---help---
	  Generic support for HID multitouch panels.

	  Say Y here if you have one of the following devices:
	  - 3M PCT touch screens
	  - ActionStar dual touch panels
	  - Atmel panels
	  - Cando dual touch panels
	  - Chunghwa panels
	  - CVTouch panels
	  - Cypress TrueTouch panels
	  - Elo TouchSystems IntelliTouch Plus panels
	  - GeneralTouch 'Sensing Win7-TwoFinger' panels
	  - GoodTouch panels
	  - Hanvon dual touch panels
	  - Ilitek dual touch panels
	  - IrTouch Infrared USB panels
	  - LG Display panels (Dell ST2220Tc)
	  - Lumio CrystalTouch panels
	  - MosArt dual-touch panels
	  - Panasonic multitouch panels
	  - PenMount dual touch panels
	  - Perixx Peripad 701 touchpad
	  - PixArt optical touch screen
	  - Pixcir dual touch panels
	  - Quanta panels
	  - eGalax dual-touch panels, including the Joojoo and Wetab tablets
	  - Stantum multitouch panels
	  - Touch International Panels
	  - Unitec Panels
	  - XAT optical touch panels
	  - Xiroku optical touch panels
	  - Zytronic touch panels

	  If unsure, say N.

	  To compile this driver as a module, choose M here: the
	  module will be called hid-multitouch.

config HID_NTRIG
	tristate "N-Trig touch screen"
	depends on USB_HID
	---help---
	Support for N-Trig touch screen.

config HID_ORTEK
	tristate "Ortek PKB-1700/WKB-2000/Skycable wireless keyboard and mouse trackpad"
	depends on USB_HID
	---help---
	There are certain devices which have LogicalMaximum wrong in the keyboard
	usage page of their report descriptor. The most prevailing ones so far
	are manufactured by Ortek, thus the name of the driver. Currently
	supported devices by this driver are

	   - Ortek PKB-1700
	   - Ortek WKB-2000
	   - Skycable wireless presenter

config HID_PANTHERLORD
	tristate "Pantherlord/GreenAsia game controller"
	depends on USB_HID
	---help---
	  Say Y here if you have a PantherLord/GreenAsia based game controller
	  or adapter.

config PANTHERLORD_FF
	bool "Pantherlord force feedback support"
	depends on HID_PANTHERLORD
	select INPUT_FF_MEMLESS
	---help---
	  Say Y here if you have a PantherLord/GreenAsia based game controller
	  or adapter and want to enable force feedback support for it.

config HID_PETALYNX
	tristate "Petalynx Maxter remote control"
	depends on USB_HID
	---help---
	Support for Petalynx Maxter remote control.

config HID_PICOLCD
	tristate "PicoLCD (graphic version)"
	depends on USB_HID
	---help---
	  This provides support for Minibox PicoLCD devices, currently
	  only the graphical ones are supported.

	  This includes support for the following device features:
	  - Keypad
	  - Switching between Firmware and Flash mode
	  - EEProm / Flash access     (via debugfs)
	  Features selectively enabled:
	  - Framebuffer for monochrome 256x64 display
	  - Backlight control
	  - Contrast control
	  - General purpose outputs
	  Features that are not (yet) supported:
	  - IR

config HID_PICOLCD_FB
	bool "Framebuffer support" if EXPERT
	default !EXPERT
	depends on HID_PICOLCD
	depends on HID_PICOLCD=FB || FB=y
	select FB_DEFERRED_IO
	select FB_SYS_FILLRECT
	select FB_SYS_COPYAREA
	select FB_SYS_IMAGEBLIT
	select FB_SYS_FOPS
	---help---
	  Provide access to PicoLCD's 256x64 monochrome display via a
	  framebuffer device.

config HID_PICOLCD_BACKLIGHT
	bool "Backlight control" if EXPERT
	default !EXPERT
	depends on HID_PICOLCD
	depends on HID_PICOLCD=BACKLIGHT_CLASS_DEVICE || BACKLIGHT_CLASS_DEVICE=y
	---help---
	  Provide access to PicoLCD's backlight control via backlight
	  class.

config HID_PICOLCD_LCD
	bool "Contrast control" if EXPERT
	default !EXPERT
	depends on HID_PICOLCD
	depends on HID_PICOLCD=LCD_CLASS_DEVICE || LCD_CLASS_DEVICE=y
	---help---
	  Provide access to PicoLCD's LCD contrast via lcd class.

config HID_PICOLCD_LEDS
	bool "GPO via leds class" if EXPERT
	default !EXPERT
	depends on HID_PICOLCD
	depends on HID_PICOLCD=LEDS_CLASS || LEDS_CLASS=y
	---help---
	  Provide access to PicoLCD's GPO pins via leds class.

config HID_PRIMAX
	tristate "Primax non-fully HID-compliant devices"
	depends on USB_HID
	---help---
	Support for Primax devices that are not fully compliant with the
	HID standard.

config HID_ROCCAT
	tristate "Roccat device support"
	depends on USB_HID
	---help---
	Support for Roccat devices.
	Say Y here if you have a Roccat mouse or keyboard and want
	support for its special functionalities.

config HID_SAITEK
	tristate "Saitek non-fully HID-compliant devices"
	depends on USB_HID
	---help---
	Support for Saitek devices that are not fully compliant with the
	HID standard.

	Currently only supports the PS1000 controller.

config HID_SAMSUNG
	tristate "Samsung InfraRed remote control or keyboards"
	depends on USB_HID
	---help---
	Support for Samsung InfraRed remote control or keyboards.

config HID_SONY
	tristate "Sony PS3 controller"
	depends on USB_HID
	---help---
	Support for Sony PS3 controller.

config HID_SPEEDLINK
	tristate "Speedlink VAD Cezanne mouse support"
	depends on USB_HID
	---help---
	Support for Speedlink Vicious and Divine Cezanne mouse.

config HID_SUNPLUS
	tristate "Sunplus wireless desktop"
	depends on USB_HID
	---help---
	Support for Sunplus wireless desktop.

config HID_GREENASIA
	tristate "GreenAsia (Product ID 0x12) game controller support"
	depends on USB_HID
	---help---
	  Say Y here if you have a GreenAsia (Product ID 0x12) based game
	  controller or adapter.

config GREENASIA_FF
	bool "GreenAsia (Product ID 0x12) force feedback support"
	depends on HID_GREENASIA
	select INPUT_FF_MEMLESS
	---help---
	Say Y here if you have a GreenAsia (Product ID 0x12) based game controller
	(like MANTA Warrior MM816 and SpeedLink Strike2 SL-6635) or adapter
	and want to enable force feedback support for it.

config HID_HYPERV_MOUSE
	tristate "Microsoft Hyper-V mouse driver"
	depends on HYPERV
	---help---
	Select this option to enable the Hyper-V mouse driver.

config HID_SMARTJOYPLUS
	tristate "SmartJoy PLUS PS2/USB adapter support"
	depends on USB_HID
	---help---
	Support for SmartJoy PLUS PS2/USB adapter, Super Dual Box,
	Super Joy Box 3 Pro, Super Dual Box Pro, and Super Joy Box 5 Pro.

	Note that DDR (Dance Dance Revolution) mode is not supported, nor
	is pressure sensitive buttons on the pro models.

config SMARTJOYPLUS_FF
	bool "SmartJoy PLUS PS2/USB adapter force feedback support"
	depends on HID_SMARTJOYPLUS
	select INPUT_FF_MEMLESS
	---help---
	Say Y here if you have a SmartJoy PLUS PS2/USB adapter and want to
	enable force feedback support for it.

config HID_TIVO
	tristate "TiVo Slide Bluetooth remote control support"
	depends on (USB_HID || BT_HIDP)
	---help---
	Say Y if you have a TiVo Slide Bluetooth remote control.

config HID_TOPSEED
	tristate "TopSeed Cyberlink, BTC Emprex, Conceptronic remote control support"
	depends on USB_HID
	---help---
	Say Y if you have a TopSeed Cyberlink or BTC Emprex or Conceptronic
	CLLRCMCE remote control.

config HID_THRUSTMASTER
	tristate "ThrustMaster devices support"
	depends on USB_HID
	---help---
	  Say Y here if you have a THRUSTMASTER FireStore Dual Power 2 or
	  a THRUSTMASTER Ferrari GT Rumble Wheel.

config THRUSTMASTER_FF
	bool "ThrustMaster devices force feedback support"
	depends on HID_THRUSTMASTER
	select INPUT_FF_MEMLESS
	---help---
	  Say Y here if you have a THRUSTMASTER FireStore Dual Power 2 or 3,
	  a THRUSTMASTER Dual Trigger 3-in-1 or a THRUSTMASTER Ferrari GT
	  Rumble Force or Force Feedback Wheel.

config HID_WACOM
	tristate "Wacom Bluetooth devices support"
	depends on BT_HIDP
	depends on LEDS_CLASS
	select POWER_SUPPLY
	---help---
	Support for Wacom Graphire Bluetooth and Intuos4 WL tablets.

config HID_WIIMOTE
	tristate "Nintendo Wii Remote support"
	depends on BT_HIDP
	depends on LEDS_CLASS
	select POWER_SUPPLY
	select INPUT_FF_MEMLESS
	---help---
	Support for the Nintendo Wii Remote bluetooth device.

config HID_WIIMOTE_EXT
	bool "Nintendo Wii Remote Extension support"
	depends on HID_WIIMOTE
	default HID_WIIMOTE
	---help---
	Support for extension controllers of the Nintendo Wii Remote. Say yes
	here if you want to use the Nintendo Motion+, Nunchuck or Classic
	extension controllers with your Wii Remote.

config HID_ZEROPLUS
	tristate "Zeroplus based game controller support"
	depends on USB_HID
	---help---
	  Say Y here if you have a Zeroplus based game controller.

config ZEROPLUS_FF
	bool "Zeroplus based game controller force feedback support"
	depends on HID_ZEROPLUS
	select INPUT_FF_MEMLESS
	---help---
	  Say Y here if you have a Zeroplus based game controller and want
	  to have force feedback support for it.

config HID_ZYDACRON
	tristate "Zydacron remote control support"
	depends on USB_HID
	---help---
	Support for Zydacron remote control.

endmenu

endif # HID

source "drivers/hid/usbhid/Kconfig"

endmenu<|MERGE_RESOLUTION|>--- conflicted
+++ resolved
@@ -53,8 +53,6 @@
 
 	If unsure, say Y.
 
-<<<<<<< HEAD
-=======
 config UHID
 	tristate "User-space I/O driver support for HID subsystem"
 	depends on HID
@@ -76,7 +74,6 @@
 	To compile this driver as a module, choose M here: the
 	module will be called uhid.
 
->>>>>>> 28c42c28
 config HID_GENERIC
 	tristate "Generic HID driver"
 	depends on HID
