#
# SPI driver configuration
#
# NOTE:  the reason this doesn't show SPI slave support is mostly that
# nobody's needed a slave side API yet.  The master-role API is not
# fully appropriate there, so it'd need some thought to do well.
#
menuconfig SPI
	bool "SPI support"
	depends on HAS_IOMEM
	help
	  The "Serial Peripheral Interface" is a low level synchronous
	  protocol.  Chips that support SPI can have data transfer rates
	  up to several tens of Mbit/sec.  Chips are addressed with a
	  controller and a chipselect.  Most SPI slaves don't support
	  dynamic device discovery; some are even write-only or read-only.

	  SPI is widely used by microcontrollers to talk with sensors,
	  eeprom and flash memory, codecs and various other controller
	  chips, analog to digital (and d-to-a) converters, and more.
	  MMC and SD cards can be accessed using SPI protocol; and for
	  DataFlash cards used in MMC sockets, SPI must always be used.

	  SPI is one of a family of similar protocols using a four wire
	  interface (select, clock, data in, data out) including Microwire
	  (half duplex), SSP, SSI, and PSP.  This driver framework should
	  work with most such devices and controllers.

if SPI

config SPI_DEBUG
	boolean "Debug support for SPI drivers"
	depends on DEBUG_KERNEL
	help
	  Say "yes" to enable debug messaging (like dev_dbg and pr_debug),
	  sysfs, and debugfs support in SPI controller and protocol drivers.

#
# MASTER side ... talking to discrete SPI slave chips including microcontrollers
#

config SPI_MASTER
#	boolean "SPI Master Support"
	boolean
	default SPI
	help
	  If your system has an master-capable SPI controller (which
	  provides the clock and chipselect), you can enable that
	  controller and the protocol drivers for the SPI slave chips
	  that are connected.

if SPI_MASTER

comment "SPI Master Controller Drivers"

config SPI_ALTERA
	tristate "Altera SPI Controller"
	select SPI_BITBANG
	help
	  This is the driver for the Altera SPI Controller.

config SPI_ATH79
	tristate "Atheros AR71XX/AR724X/AR913X SPI controller driver"
	depends on ATH79 && GENERIC_GPIO
	select SPI_BITBANG
	help
	  This enables support for the SPI controller present on the
	  Atheros AR71XX/AR724X/AR913X SoCs.

config SPI_ATMEL
	tristate "Atmel SPI Controller"
	depends on (ARCH_AT91 || AVR32)
	help
	  This selects a driver for the Atmel SPI Controller, present on
	  many AT32 (AVR32) and AT91 (ARM) chips.

config SPI_BFIN5XX
	tristate "SPI controller driver for ADI Blackfin5xx"
	depends on BLACKFIN
	help
	  This is the SPI controller master driver for Blackfin 5xx processor.

config SPI_BFIN_SPORT
	tristate "SPI bus via Blackfin SPORT"
	depends on BLACKFIN
	help
	  Enable support for a SPI bus via the Blackfin SPORT peripheral.

config SPI_AU1550
	tristate "Au1550/Au1200/Au1300 SPI Controller"
	depends on MIPS_ALCHEMY
	select SPI_BITBANG
	help
	  If you say yes to this option, support will be included for the
	  PSC SPI controller found on Au1550, Au1200 and Au1300 series.

config SPI_BCM63XX
	tristate "Broadcom BCM63xx SPI controller"
	depends on BCM63XX
	help
          Enable support for the SPI controller on the Broadcom BCM63xx SoCs.

config SPI_BITBANG
	tristate "Utilities for Bitbanging SPI masters"
	help
	  With a few GPIO pins, your system can bitbang the SPI protocol.
	  Select this to get SPI support through I/O pins (GPIO, parallel
	  port, etc).  Or, some systems' SPI master controller drivers use
	  this code to manage the per-word or per-transfer accesses to the
	  hardware shift registers.

	  This is library code, and is automatically selected by drivers that
	  need it.  You only need to select this explicitly to support driver
	  modules that aren't part of this kernel tree.

config SPI_BUTTERFLY
	tristate "Parallel port adapter for AVR Butterfly (DEVELOPMENT)"
	depends on PARPORT
	select SPI_BITBANG
	help
	  This uses a custom parallel port cable to connect to an AVR
	  Butterfly <http://www.atmel.com/products/avr/butterfly>, an
	  inexpensive battery powered microcontroller evaluation board.
	  This same cable can be used to flash new firmware.

config SPI_CLPS711X
	tristate "CLPS711X host SPI controller"
	depends on ARCH_CLPS711X
	help
	  This enables dedicated general purpose SPI/Microwire1-compatible
	  master mode interface (SSI1) for CLPS711X-based CPUs.

config SPI_COLDFIRE_QSPI
	tristate "Freescale Coldfire QSPI controller"
	depends on (M520x || M523x || M5249 || M525x || M527x || M528x || M532x)
	help
	  This enables support for the Coldfire QSPI controller in master
	  mode.

config SPI_DAVINCI
	tristate "Texas Instruments DaVinci/DA8x/OMAP-L/AM1x SoC SPI controller"
	depends on ARCH_DAVINCI
	select SPI_BITBANG
	select TI_EDMA
	help
	  SPI master controller for DaVinci/DA8x/OMAP-L/AM1x SPI modules.

config SPI_EP93XX
	tristate "Cirrus Logic EP93xx SPI controller"
	depends on ARCH_EP93XX
	help
	  This enables using the Cirrus EP93xx SPI controller in master
	  mode.

config SPI_FALCON
	tristate "Falcon SPI controller support"
	depends on SOC_FALCON
	help
	  The external bus unit (EBU) found on the FALC-ON SoC has SPI
	  emulation that is designed for serial flash access. This driver
	  has only been tested with m25p80 type chips. The hardware has no
	  support for other types of SPI peripherals.

config SPI_GPIO
	tristate "GPIO-based bitbanging SPI Master"
	depends on GENERIC_GPIO
	select SPI_BITBANG
	help
	  This simple GPIO bitbanging SPI master uses the arch-neutral GPIO
	  interface to manage MOSI, MISO, SCK, and chipselect signals.  SPI
	  slaves connected to a bus using this driver are configured as usual,
	  except that the spi_board_info.controller_data holds the GPIO number
	  for the chipselect used by this controller driver.

	  Note that this driver often won't achieve even 1 Mbit/sec speeds,
	  making it unusually slow for SPI.  If your platform can inline
	  GPIO operations, you should be able to leverage that for better
	  speed with a custom version of this driver; see the source code.

config SPI_IMX
	tristate "Freescale i.MX SPI controllers"
	depends on ARCH_MXC
	select SPI_BITBANG
	default m if IMX_HAVE_PLATFORM_SPI_IMX
	help
	  This enables using the Freescale i.MX SPI controllers in master
	  mode.

config SPI_LM70_LLP
	tristate "Parallel port adapter for LM70 eval board (DEVELOPMENT)"
	depends on PARPORT
	select SPI_BITBANG
	help
	  This driver supports the NS LM70 LLP Evaluation Board,
	  which interfaces to an LM70 temperature sensor using
	  a parallel port.

config SPI_MPC52xx
	tristate "Freescale MPC52xx SPI (non-PSC) controller support"
	depends on PPC_MPC52xx
	help
	  This drivers supports the MPC52xx SPI controller in master SPI
	  mode.

config SPI_MPC52xx_PSC
	tristate "Freescale MPC52xx PSC SPI controller"
	depends on PPC_MPC52xx
	help
	  This enables using the Freescale MPC52xx Programmable Serial
	  Controller in master SPI mode.

config SPI_MPC512x_PSC
	tristate "Freescale MPC512x PSC SPI controller"
	depends on PPC_MPC512x
	help
	  This enables using the Freescale MPC5121 Programmable Serial
	  Controller in SPI master mode.

config SPI_FSL_LIB
	tristate
	depends on FSL_SOC

config SPI_FSL_SPI
	bool "Freescale SPI controller"
	depends on FSL_SOC
	select SPI_FSL_LIB
	help
	  This enables using the Freescale SPI controllers in master mode.
	  MPC83xx platform uses the controller in cpu mode or CPM/QE mode.
	  MPC8569 uses the controller in QE mode, MPC8610 in cpu mode.

config SPI_FSL_ESPI
	bool "Freescale eSPI controller"
	depends on FSL_SOC
	select SPI_FSL_LIB
	help
	  This enables using the Freescale eSPI controllers in master mode.
	  From MPC8536, 85xx platform uses the controller, and all P10xx,
	  P20xx, P30xx,P40xx, P50xx uses this controller.

config SPI_OC_TINY
	tristate "OpenCores tiny SPI"
	depends on GENERIC_GPIO
	select SPI_BITBANG
	help
	  This is the driver for OpenCores tiny SPI master controller.

config SPI_OCTEON
	tristate "Cavium OCTEON SPI controller"
	depends on CPU_CAVIUM_OCTEON
	help
	  SPI host driver for the hardware found on some Cavium OCTEON
	  SOCs.

config SPI_OMAP_UWIRE
	tristate "OMAP1 MicroWire"
	depends on ARCH_OMAP1
	select SPI_BITBANG
	help
	  This hooks up to the MicroWire controller on OMAP1 chips.

config SPI_OMAP24XX
	tristate "McSPI driver for OMAP"
	depends on ARCH_OMAP2PLUS
	help
	  SPI master controller for OMAP24XX and later Multichannel SPI
	  (McSPI) modules.

config SPI_OMAP_100K
	tristate "OMAP SPI 100K"
	depends on ARCH_OMAP850 || ARCH_OMAP730
	help
	  OMAP SPI 100K master controller for omap7xx boards.

config SPI_ORION
	tristate "Orion SPI master"
	depends on PLAT_ORION
	help
	  This enables using the SPI master controller on the Orion chips.

config SPI_PL022
	tristate "ARM AMBA PL022 SSP controller"
	depends on ARM_AMBA
	default y if MACH_U300
	default y if ARCH_REALVIEW
	default y if INTEGRATOR_IMPD1
	default y if ARCH_VERSATILE
	help
	  This selects the ARM(R) AMBA(R) PrimeCell PL022 SSP
	  controller. If you have an embedded system with an AMBA(R)
	  bus and a PL022 controller, say Y or M here.

config SPI_PPC4xx
	tristate "PPC4xx SPI Controller"
	depends on PPC32 && 4xx
	select SPI_BITBANG
	help
	  This selects a driver for the PPC4xx SPI Controller.

config SPI_PXA2XX_PXADMA
	bool "PXA2xx SSP legacy PXA DMA API support"
	depends on SPI_PXA2XX && ARCH_PXA
	help
	  Enable PXA private legacy DMA API support. Note that this is
	  deprecated in favor of generic DMA engine API.

config SPI_PXA2XX_DMA
	def_bool y
	depends on SPI_PXA2XX && !SPI_PXA2XX_PXADMA

config SPI_PXA2XX
	tristate "PXA2xx SSP SPI master"
<<<<<<< HEAD
	depends on ARCH_PXA || PCI || ACPI
=======
	depends on (ARCH_PXA || (X86_32 && PCI))
>>>>>>> 74fef7a8
	select PXA_SSP if ARCH_PXA
	help
	  This enables using a PXA2xx or Sodaville SSP port as a SPI master
	  controller. The driver can be configured to use any SSP port and
	  additional documentation can be found a Documentation/spi/pxa2xx.

config SPI_PXA2XX_PCI
	def_tristate SPI_PXA2XX && PCI

config SPI_RSPI
	tristate "Renesas RSPI controller"
	depends on SUPERH
	help
	  SPI driver for Renesas RSPI blocks.

config SPI_S3C24XX
	tristate "Samsung S3C24XX series SPI"
	depends on ARCH_S3C24XX
	select SPI_BITBANG
	help
	  SPI driver for Samsung S3C24XX series ARM SoCs

config SPI_S3C24XX_FIQ
	bool "S3C24XX driver with FIQ pseudo-DMA"
	depends on SPI_S3C24XX
	select FIQ
	help
	  Enable FIQ support for the S3C24XX SPI driver to provide pseudo
	  DMA by using the fast-interrupt request framework, This allows
	  the driver to get DMA-like performance when there are either
	  no free DMA channels, or when doing transfers that required both
	  TX and RX data paths.

config SPI_S3C64XX
	tristate "Samsung S3C64XX series type SPI"
	depends on (ARCH_S3C24XX || ARCH_S3C64XX || ARCH_S5P64X0 || ARCH_EXYNOS)
	select S3C64XX_DMA if ARCH_S3C64XX
	help
	  SPI driver for Samsung S3C64XX and newer SoCs.

config SPI_SC18IS602
	tristate "NXP SC18IS602/602B/603 I2C to SPI bridge"
	depends on I2C
	help
	  SPI driver for NXP SC18IS602/602B/603 I2C to SPI bridge.

config SPI_SH_MSIOF
	tristate "SuperH MSIOF SPI controller"
	depends on (SUPERH || ARCH_SHMOBILE) && HAVE_CLK
	select SPI_BITBANG
	help
	  SPI driver for SuperH and SH Mobile MSIOF blocks.

config SPI_SH
	tristate "SuperH SPI controller"
	depends on SUPERH
	help
	  SPI driver for SuperH SPI blocks.

config SPI_SH_SCI
	tristate "SuperH SCI SPI controller"
	depends on SUPERH
	select SPI_BITBANG
	help
	  SPI driver for SuperH SCI blocks.

config SPI_SH_HSPI
	tristate "SuperH HSPI controller"
	depends on ARCH_SHMOBILE
	help
	  SPI driver for SuperH HSPI blocks.

config SPI_SIRF
	tristate "CSR SiRFprimaII SPI controller"
	depends on ARCH_PRIMA2
	select SPI_BITBANG
	help
	  SPI driver for CSR SiRFprimaII SoCs

config SPI_MXS
	tristate "Freescale MXS SPI controller"
	depends on ARCH_MXS
	select STMP_DEVICE
	help
	  SPI driver for Freescale MXS devices.

config SPI_TEGRA20_SFLASH
	tristate "Nvidia Tegra20 Serial flash Controller"
	depends on ARCH_TEGRA
	help
	  SPI driver for Nvidia Tegra20 Serial flash Controller interface.
	  The main usecase of this controller is to use spi flash as boot
	  device.

config SPI_TEGRA20_SLINK
	tristate "Nvidia Tegra20/Tegra30 SLINK Controller"
	depends on ARCH_TEGRA && TEGRA20_APB_DMA
	help
	  SPI driver for Nvidia Tegra20/Tegra30 SLINK Controller interface.

config SPI_TI_SSP
	tristate "TI Sequencer Serial Port - SPI Support"
	depends on MFD_TI_SSP
	help
	  This selects an SPI master implementation using a TI sequencer
	  serial port.

config SPI_TOPCLIFF_PCH
	tristate "Intel EG20T PCH/LAPIS Semicon IOH(ML7213/ML7223/ML7831) SPI"
	depends on PCI
	help
	  SPI driver for the Topcliff PCH (Platform Controller Hub) SPI bus
	  used in some x86 embedded processors.

	  This driver also supports the ML7213/ML7223/ML7831, a companion chip
	  for the Atom E6xx series and compatible with the Intel EG20T PCH.

config SPI_TXX9
	tristate "Toshiba TXx9 SPI controller"
	depends on GENERIC_GPIO && CPU_TX49XX
	help
	  SPI driver for Toshiba TXx9 MIPS SoCs

config SPI_XCOMM
	tristate "Analog Devices AD-FMCOMMS1-EBZ SPI-I2C-bridge driver"
	depends on I2C
	help
	  Support for the SPI-I2C bridge found on the Analog Devices
	  AD-FMCOMMS1-EBZ board.

config SPI_XILINX
	tristate "Xilinx SPI controller common module"
	depends on HAS_IOMEM
	select SPI_BITBANG
	help
	  This exposes the SPI controller IP from the Xilinx EDK.

	  See the "OPB Serial Peripheral Interface (SPI) (v1.00e)"
	  Product Specification document (DS464) for hardware details.

	  Or for the DS570, see "XPS Serial Peripheral Interface (SPI) (v2.00b)"

config SPI_NUC900
	tristate "Nuvoton NUC900 series SPI"
	depends on ARCH_W90X900
	select SPI_BITBANG
	help
	  SPI driver for Nuvoton NUC900 series ARM SoCs

#
# Add new SPI master controllers in alphabetical order above this line
#

config SPI_DESIGNWARE
	tristate "DesignWare SPI controller core support"
	help
	  general driver for SPI controller core from DesignWare

config SPI_DW_PCI
	tristate "PCI interface driver for DW SPI core"
	depends on SPI_DESIGNWARE && PCI

config SPI_DW_MID_DMA
	bool "DMA support for DW SPI controller on Intel Moorestown platform"
	depends on SPI_DW_PCI && INTEL_MID_DMAC

config SPI_DW_MMIO
	tristate "Memory-mapped io interface driver for DW SPI core"
	depends on SPI_DESIGNWARE && HAVE_CLK

#
# There are lots of SPI device types, with sensors and memory
# being probably the most widely used ones.
#
comment "SPI Protocol Masters"

config SPI_SPIDEV
	tristate "User mode SPI device driver support"
	help
	  This supports user mode SPI protocol drivers.

	  Note that this application programming interface is EXPERIMENTAL
	  and hence SUBJECT TO CHANGE WITHOUT NOTICE while it stabilizes.

config SPI_TLE62X0
	tristate "Infineon TLE62X0 (for power switching)"
	depends on SYSFS
	help
	  SPI driver for Infineon TLE62X0 series line driver chips,
	  such as the TLE6220, TLE6230 and TLE6240.  This provides a
	  sysfs interface, with each line presented as a kind of GPIO
	  exposing both switch control and diagnostic feedback.

#
# Add new SPI protocol masters in alphabetical order above this line
#

endif # SPI_MASTER

# (slave support would go here)

endif # SPI<|MERGE_RESOLUTION|>--- conflicted
+++ resolved
@@ -310,11 +310,7 @@
 
 config SPI_PXA2XX
 	tristate "PXA2xx SSP SPI master"
-<<<<<<< HEAD
 	depends on ARCH_PXA || PCI || ACPI
-=======
-	depends on (ARCH_PXA || (X86_32 && PCI))
->>>>>>> 74fef7a8
 	select PXA_SSP if ARCH_PXA
 	help
 	  This enables using a PXA2xx or Sodaville SSP port as a SPI master
