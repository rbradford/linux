/* SPDX-License-Identifier: GPL-2.0 */
/*
 * /proc/kcore definitions
 */
#ifndef _LINUX_KCORE_H
#define _LINUX_KCORE_H

enum kcore_type {
	KCORE_TEXT,
	KCORE_VMALLOC,
	KCORE_RAM,
	KCORE_VMEMMAP,
	KCORE_USER,
	KCORE_OTHER,
	KCORE_REMAP,
};

struct kcore_list {
	struct list_head list;
	unsigned long addr;
	unsigned long vaddr;
	size_t size;
	int type;
};

struct vmcore {
	struct list_head list;
	unsigned long long paddr;
	unsigned long long size;
	loff_t offset;
};

struct vmcoredd_node {
	struct list_head list;	/* List of dumps */
	void *buf;		/* Buffer containing device's dump */
	unsigned int size;	/* Size of the buffer */
};

#ifdef CONFIG_PROC_KCORE
<<<<<<< HEAD
void __init kclist_add(struct kcore_list *, void *, size_t, int type);
=======
extern void kclist_add(struct kcore_list *, void *, size_t, int type);
static inline
void kclist_add_remap(struct kcore_list *m, void *addr, void *vaddr, size_t sz)
{
	m->vaddr = (unsigned long)vaddr;
	kclist_add(m, addr, sz, KCORE_REMAP);
}
>>>>>>> 66e5db4a
#else
static inline
void kclist_add(struct kcore_list *new, void *addr, size_t size, int type)
{
}

static inline
void kclist_add_remap(struct kcore_list *m, void *addr, void *vaddr, size_t sz)
{
}
#endif

#endif /* _LINUX_KCORE_H */<|MERGE_RESOLUTION|>--- conflicted
+++ resolved
@@ -37,17 +37,13 @@
 };
 
 #ifdef CONFIG_PROC_KCORE
-<<<<<<< HEAD
 void __init kclist_add(struct kcore_list *, void *, size_t, int type);
-=======
-extern void kclist_add(struct kcore_list *, void *, size_t, int type);
 static inline
 void kclist_add_remap(struct kcore_list *m, void *addr, void *vaddr, size_t sz)
 {
 	m->vaddr = (unsigned long)vaddr;
 	kclist_add(m, addr, sz, KCORE_REMAP);
 }
->>>>>>> 66e5db4a
 #else
 static inline
 void kclist_add(struct kcore_list *new, void *addr, size_t size, int type)
