--- conflicted
+++ resolved
@@ -1573,10 +1573,7 @@
 	noffsets = 0;
 	for (pos = kbuf; pos; pos = next_line) {
 		struct proc_timens_offset *off = &offsets[noffsets];
-<<<<<<< HEAD
-=======
 		char clock[10];
->>>>>>> 04d5ce62
 		int err;
 
 		/* Find the end of line and ensure we don't look past it */
@@ -1588,12 +1585,6 @@
 				next_line = NULL;
 		}
 
-<<<<<<< HEAD
-		err = sscanf(pos, "%u %lld %lu", &off->clockid,
-				&off->val.tv_sec, &off->val.tv_nsec);
-		if (err != 3 || off->val.tv_nsec >= NSEC_PER_SEC)
-			goto out;
-=======
 		err = sscanf(pos, "%9s %lld %lu", clock,
 				&off->val.tv_sec, &off->val.tv_nsec);
 		if (err != 3 || off->val.tv_nsec >= NSEC_PER_SEC)
@@ -1609,7 +1600,6 @@
 		else
 			goto out;
 
->>>>>>> 04d5ce62
 		noffsets++;
 		if (noffsets == ARRAY_SIZE(offsets)) {
 			if (next_line)
